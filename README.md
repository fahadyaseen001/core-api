--- conflicted
+++ resolved
@@ -1,78 +1,73 @@
-
-![Starting_soon_Screen_13](https://github.com/user-attachments/assets/d648675e-4f85-4215-abe4-46311e54b09a)
-
-# Hackathon Core API Documentation
-
-This document provides API documentation for interacting with the Lonelist Team Core API.
-
-**Base URL:** `https://core-api-xurt.onrender.com`
-
-## Endpoints
-
-### 1. Fetch and Store Weather Data for a Location (`/weather`)
-
-*   **Endpoint:** `/weather`
-*   **Method:** `POST`
-*   **Description:** This endpoint fetches weather data from the Open-Meteo API for a given location and stores it in a Supabase database. It also optionally stores network performance metrics if provided.
-
-#### Request Body (`application/json`)
-
-```json
-{
-  "lat": 40.7128,        
-  "lon": -74.0060,      
-  "user_id": "optional-uuid-string", 
-  "forecast_days": 7,   
-  "timezone": "auto",   
-  "effective_type": "4g",
-  "downlink": 10.5,      
-  "rtt": 50              
-}
-```
-### 2. Retrieve Stored Weather Data for a Location (`/weather/{location_id}`)
-- **Endpoint:** `/weather/{location_id}`
-- **Method:** `GET`
-- **Description:** Retrieves weather data stored in the database for a specific location ID.
-
-#### Path Parameters
-- `location_id` (string): Required. The unique identifier of the location for which to retrieve weather data. This`location_id` is returned in the response of the `/weather` endpoint.
-
-### 3. Predict Internet Outage Probability (Rule-Based) (`/predict-outage-rule-based`)
-
-- **Endpoint:** `/predict-outage-rule-based`
-- **Method:** `POST`
-- **Description:** Predicts the probability of an internet outage at a given location based on weather conditions and network performance metrics using a rule-based system.
-
-#### Request Body (`application/json`)
-
-```json
-{
-  "lat": 40.7128,       
-  "lon": -74.0060,       
-  "effective_type": "4g",
-  "downlink": 5.2,      
-  "rtt": 150             
-}
-<<<<<<< HEAD
-```
-
-#### 4. Network Problem Diagnosis Chatbot (`/chatbot`)
-- **Endpoint:** `/chatbot`
-- **Method:** `POST`
-- **Description:** This endpoint provides a chatbot interface powered by `DeepSeek R1` to assist with network problem diagnosis. It takes a user's text prompt and returns a chatbot response aimed at troubleshooting network issues.
-#### Request Body (`application/json`)
-```json
-{
-    "prompt": "We have a connection problem in our hospital, the network is very slow."
-}
-```
-#### Response Body (`application/json`)
-```json
-{
-    "response": "Thanks for reaching out! I understand you are experiencing network issues..."
-}
-```
-=======
-```
-
->>>>>>> 95468543
+
+![Starting_soon_Screen_13](https://github.com/user-attachments/assets/d648675e-4f85-4215-abe4-46311e54b09a)
+
+# Hackathon Core API Documentation
+
+This document provides API documentation for interacting with the Lonelist Team Core API.
+
+**Base URL:** `https://core-api-xurt.onrender.com`
+
+## Endpoints
+
+### 1. Fetch and Store Weather Data for a Location (`/weather`)
+
+*   **Endpoint:** `/weather`
+*   **Method:** `POST`
+*   **Description:** This endpoint fetches weather data from the Open-Meteo API for a given location and stores it in a Supabase database. It also optionally stores network performance metrics if provided.
+
+#### Request Body (`application/json`)
+
+```json
+{
+  "lat": 40.7128,        
+  "lon": -74.0060,      
+  "user_id": "optional-uuid-string", 
+  "forecast_days": 7,   
+  "timezone": "auto",   
+  "effective_type": "4g",
+  "downlink": 10.5,      
+  "rtt": 50              
+}
+```
+### 2. Retrieve Stored Weather Data for a Location (`/weather/{location_id}`)
+- **Endpoint:** `/weather/{location_id}`
+- **Method:** `GET`
+- **Description:** Retrieves weather data stored in the database for a specific location ID.
+
+#### Path Parameters
+- `location_id` (string): Required. The unique identifier of the location for which to retrieve weather data. This`location_id` is returned in the response of the `/weather` endpoint.
+
+### 3. Predict Internet Outage Probability (Rule-Based) (`/predict-outage-rule-based`)
+
+- **Endpoint:** `/predict-outage-rule-based`
+- **Method:** `POST`
+- **Description:** Predicts the probability of an internet outage at a given location based on weather conditions and network performance metrics using a rule-based system.
+
+#### Request Body (`application/json`)
+
+```json
+{
+  "lat": 40.7128,       
+  "lon": -74.0060,       
+  "effective_type": "4g",
+  "downlink": 5.2,      
+  "rtt": 150             
+}
+```
+
+#### 4. Network Problem Diagnosis Chatbot (`/chatbot`)
+- **Endpoint:** `/chatbot`
+- **Method:** `POST`
+- **Description:** This endpoint provides a chatbot interface powered by `DeepSeek R1` to assist with network problem diagnosis. It takes a user's text prompt and returns a chatbot response aimed at troubleshooting network issues.
+#### Request Body (`application/json`)
+```json
+{
+    "prompt": "We have a connection problem in our hospital, the network is very slow."
+}
+```
+#### Response Body (`application/json`)
+```json
+{
+    "response": "Thanks for reaching out! I understand you are experiencing network issues..."
+}
+```